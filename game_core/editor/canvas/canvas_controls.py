"""Utilities for interacting with the editor canvas."""

from __future__ import annotations

import pygame

from .canvas import Canvas


class CanvasControls:
    """Handle panning and zooming of the canvas."""

    PAN_SPEED = 10  # pixels moved per key press

    def __init__(self, canvas: Canvas) -> None:
        self.canvas = canvas

        # Zoom limits based on the initial grid size
        self._base_grid = canvas.grid_size
        self._min_grid = self._base_grid  # 100%
        self._max_grid = self._base_grid * 3  # 300%

    # ------------------------------------------------------------------
    # Canvas navigation
    # ------------------------------------------------------------------
    def _pan(self, dx: int, dy: int) -> None:
        self.canvas.offset[0] += dx
        self.canvas.offset[1] += dy

    def update(self) -> None:
        """Handle continuous panning when navigation keys are held."""
        keys = pygame.key.get_pressed()
        if keys[pygame.K_w] or keys[pygame.K_UP]:
            self._pan(0, -self.PAN_SPEED)
        if keys[pygame.K_s] or keys[pygame.K_DOWN]:
            self._pan(0, self.PAN_SPEED)
        if keys[pygame.K_a] or keys[pygame.K_LEFT]:
            self._pan(-self.PAN_SPEED, 0)
        if keys[pygame.K_d] or keys[pygame.K_RIGHT]:
            self._pan(self.PAN_SPEED, 0)

    # ------------------------------------------------------------------
    # Zoom handling
    # ------------------------------------------------------------------
    def _zoom(self, numerator: int, denominator: int) -> None:
        """Zoom the canvas by a fraction defined by numerator/denominator."""

        old_grid = self.canvas.grid_size
        new_grid = old_grid * numerator // denominator

        # Enforce zoom limits of 100% to 300%
        new_grid = min(max(new_grid, self._min_grid), self._max_grid)

        if new_grid == old_grid:
            return

<<<<<<< HEAD
        scale_num = new_size
        scale_den = old_size
        self.canvas.grid_size = new_size
        # Keep the placement manager in sync so new tiles use the
        # current zoom level for pixel calculations
        self.canvas.placement_manager.grid_size = new_size
        
        self.canvas.offset[0] = self.canvas.offset[0] * scale_num // scale_den
        self.canvas.offset[1] = self.canvas.offset[1] * scale_num // scale_den
=======
        scale = new_grid / old_grid
        self.canvas.grid_size = new_grid
        # Keep the placement manager in sync so new tiles use the
        # current zoom level for pixel calculations
        self.canvas.placement_manager.grid_size = new_grid

        self.canvas.offset[0] = int(self.canvas.offset[0] * scale)
        self.canvas.offset[1] = int(self.canvas.offset[1] * scale)
>>>>>>> 076224e9

        for tile in self.canvas.placement_manager.tiles:
            tile.rect.x = int(tile.rect.x * scale)
            tile.rect.y = int(tile.rect.y * scale)
            tile.rect.width = int(tile.rect.width * scale)
            tile.rect.height = int(tile.rect.height * scale)
            tile.image = pygame.transform.scale(tile.image, tile.rect.size)

    def handle_event(self, event: pygame.event.Event) -> bool:
        """Process Pygame events for canvas controls.

        Returns True if the event was handled and should not propagate to other
        handlers.
        """
        if event.type == pygame.KEYDOWN:
            # WASD/Arrow panning
            if event.key in (pygame.K_w, pygame.K_UP):
                self._pan(0, -self.PAN_SPEED)
            elif event.key in (pygame.K_s, pygame.K_DOWN):
                self._pan(0, self.PAN_SPEED)
            elif event.key in (pygame.K_a, pygame.K_LEFT):
                self._pan(-self.PAN_SPEED, 0)
            elif event.key in (pygame.K_d, pygame.K_RIGHT):
                self._pan(self.PAN_SPEED, 0)

            # Ctrl + / - zooming
            if event.mod & pygame.KMOD_CTRL:
                if event.key in (pygame.K_EQUALS, pygame.K_KP_PLUS):
                    self._zoom(2, 1)
                    return True
                elif event.key in (pygame.K_MINUS, pygame.K_KP_MINUS):
                    self._zoom(1, 2)
                    return True
            return True
        return False<|MERGE_RESOLUTION|>--- conflicted
+++ resolved
@@ -5,20 +5,64 @@
 import pygame
 
 from .canvas import Canvas
+from .tile_placement import PlacedTile
 
 
 class CanvasControls:
-    """Handle panning and zooming of the canvas."""
+    """Handle panning, zooming and dragging of canvas tiles."""
 
     PAN_SPEED = 10  # pixels moved per key press
 
     def __init__(self, canvas: Canvas) -> None:
         self.canvas = canvas
+        self.dragging: PlacedTile | None = None
+        self.drag_offset = (0, 0)
 
         # Zoom limits based on the initial grid size
         self._base_grid = canvas.grid_size
         self._min_grid = self._base_grid  # 100%
         self._max_grid = self._base_grid * 3  # 300%
+
+    # ------------------------------------------------------------------
+    # Dragging tiles
+    # ------------------------------------------------------------------
+    def _tile_at_pos(self, pos: tuple[int, int]) -> PlacedTile | None:
+        world_pos = (
+            pos[0] - self.canvas.rect.left + self.canvas.offset[0],
+            pos[1] - self.canvas.rect.top + self.canvas.offset[1],
+        )
+        for tile in reversed(self.canvas.placement_manager.tiles):
+            if tile.rect.collidepoint(world_pos):
+                return tile
+        return None
+
+    def _start_drag(self, pos: tuple[int, int]) -> None:
+        tile = self._tile_at_pos(pos)
+        if tile:
+            world_pos = (
+                pos[0] - self.canvas.rect.left + self.canvas.offset[0],
+                pos[1] - self.canvas.rect.top + self.canvas.offset[1],
+            )
+            self.dragging = tile
+            self.drag_offset = (world_pos[0] - tile.rect.x, world_pos[1] - tile.rect.y)
+
+    def _update_drag(self, pos: tuple[int, int]) -> None:
+        if self.dragging:
+            world_pos = (
+                pos[0] - self.canvas.rect.left + self.canvas.offset[0],
+                pos[1] - self.canvas.rect.top + self.canvas.offset[1],
+            )
+            new_x = world_pos[0] - self.drag_offset[0]
+            new_y = world_pos[1] - self.drag_offset[1]
+            self.dragging.rect.topleft = (new_x, new_y)
+
+    def _end_drag(self) -> None:
+        if self.dragging:
+            grid = self.canvas.grid_size
+            snapped_x = (self.dragging.rect.x // grid) * grid
+            snapped_y = (self.dragging.rect.y // grid) * grid
+            self.dragging.rect.topleft = (snapped_x, snapped_y)
+        self.dragging = None
 
     # ------------------------------------------------------------------
     # Canvas navigation
@@ -45,41 +89,27 @@
     def _zoom(self, numerator: int, denominator: int) -> None:
         """Zoom the canvas by a fraction defined by numerator/denominator."""
 
-        old_grid = self.canvas.grid_size
-        new_grid = old_grid * numerator // denominator
+        old_size = self.canvas.grid_size
+        new_size = old_size * numerator // denominator
 
         # Enforce zoom limits of 100% to 300%
-        new_grid = min(max(new_grid, self._min_grid), self._max_grid)
+        new_size = min(max(new_size, self._min_grid), self._max_grid)
 
-        if new_grid == old_grid:
+        if new_size == old_size:
             return
 
-<<<<<<< HEAD
         scale_num = new_size
         scale_den = old_size
         self.canvas.grid_size = new_size
-        # Keep the placement manager in sync so new tiles use the
-        # current zoom level for pixel calculations
-        self.canvas.placement_manager.grid_size = new_size
-        
+
         self.canvas.offset[0] = self.canvas.offset[0] * scale_num // scale_den
         self.canvas.offset[1] = self.canvas.offset[1] * scale_num // scale_den
-=======
-        scale = new_grid / old_grid
-        self.canvas.grid_size = new_grid
-        # Keep the placement manager in sync so new tiles use the
-        # current zoom level for pixel calculations
-        self.canvas.placement_manager.grid_size = new_grid
-
-        self.canvas.offset[0] = int(self.canvas.offset[0] * scale)
-        self.canvas.offset[1] = int(self.canvas.offset[1] * scale)
->>>>>>> 076224e9
 
         for tile in self.canvas.placement_manager.tiles:
-            tile.rect.x = int(tile.rect.x * scale)
-            tile.rect.y = int(tile.rect.y * scale)
-            tile.rect.width = int(tile.rect.width * scale)
-            tile.rect.height = int(tile.rect.height * scale)
+            tile.rect.x = tile.rect.x * scale_num // scale_den
+            tile.rect.y = tile.rect.y * scale_num // scale_den
+            tile.rect.width = tile.rect.width * scale_num // scale_den
+            tile.rect.height = tile.rect.height * scale_num // scale_den
             tile.image = pygame.transform.scale(tile.image, tile.rect.size)
 
     def handle_event(self, event: pygame.event.Event) -> bool:
@@ -88,7 +118,18 @@
         Returns True if the event was handled and should not propagate to other
         handlers.
         """
-        if event.type == pygame.KEYDOWN:
+        if event.type == pygame.MOUSEBUTTONDOWN and event.button == 1:
+            self._start_drag(event.pos)
+            return self.dragging is not None
+        elif event.type == pygame.MOUSEMOTION:
+            if self.dragging and event.buttons[0]:
+                self._update_drag(event.pos)
+                return True
+        elif event.type == pygame.MOUSEBUTTONUP and event.button == 1:
+            if self.dragging:
+                self._end_drag()
+                return True
+        elif event.type == pygame.KEYDOWN:
             # WASD/Arrow panning
             if event.key in (pygame.K_w, pygame.K_UP):
                 self._pan(0, -self.PAN_SPEED)
@@ -107,5 +148,4 @@
                 elif event.key in (pygame.K_MINUS, pygame.K_KP_MINUS):
                     self._zoom(1, 2)
                     return True
-            return True
-        return False+            return True